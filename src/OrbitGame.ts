--- conflicted
+++ resolved
@@ -1,16 +1,11 @@
-<<<<<<< HEAD
 /** OrbitGame class
  */
 //@ts-ignore
 
+import {OrbitView} from './OrbitView.js';
+import {sim, getCraft, addCraft, initSim} from './sim.js';
 import {Spacecraft} from './Spacecraft.js';
-import {OrbitView} from './OrbitView.js';
 
-=======
-import {sim, addCraft, initSim} from './sim.js';
-import Spacecraft from './Spacecraft.js';
-
->>>>>>> b3f6298f
 class OrbitGame {
 
     /** the game's WebGL interface */
@@ -28,42 +23,6 @@
         this.view = new OrbitView();
     }
 
-<<<<<<< HEAD
-    /** get the spacecraft at a given index in the master crafts list
-     *  @throws RangeError - given index argument is out of bounds
-     */
-    getCraft(ind: number = 0): Spacecraft {
-        if(ind > this._crafts.length || ind < 0) {
-            console.debug(`invalid index ${ind} for accessing spacecraft in`
-                + ` master crafts list %o`, this._crafts);
-            throw new RangeError(`invalid master craft list index ${ind}`);
-        }
-        return this._crafts[ind];
-    }
-    /** add a new spacecraft and return the total number of crafts */
-    addCraft(craft: Spacecraft): number {
-        let ind = this._crafts.indexOf(craft);
-        if(ind >= 0) {
-            console.debug('master crafts list already includes %o - moving it' +
-                ' to the top (end) of the list', craft);
-
-            this._crafts.splice(ind, 1);
-            return this._crafts.push(craft);
-        }
-=======
-    init(): void {
->>>>>>> b3f6298f
-
-        //  add a spacecraft to the simulation environment
-        let explorer3 = new Spacecraft('Explorer 3');
-        addCraft(explorer3);
-
-        //  initialize the sim and run it (currently only runs once as
-        //  queueNextRun is initialized to false)
-        initSim();
-        sim();
-    }
-
     /** initialize the game - load the last saved simulation state, initialize
      * the simulation (but don't start it), render the resulting static scene,
      * and initialize the gui with any context-specific interface. return 0 on
@@ -78,10 +37,20 @@
 
         //  initialize the simulator with loaded state data
 
+        //  add a spacecraft to the simulation environment
+        let explorer3 = new Spacecraft('Explorer 3');
+        addCraft(explorer3);
+
+        //  initialize the sim
+        initSim();
+
         //  initialize the rendering interface with element/vertex data to be
         //  rendered
-        let elements = this.getCraft().getElements();
+        let elements = getCraft().elements;
         this.view.init(elements);
+
+        //  run the sim
+        sim();
 
         return 0;
     }
