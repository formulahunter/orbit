--- conflicted
+++ resolved
@@ -58,15 +58,6 @@
 import {WGLElementData} from './OrbitView.js';
 import {TWO_PI} from './constants.js';
 
-<<<<<<< HEAD
-=======
-/** this interface assumes that vertices are grouped into triplets to
- * compose triangles */
-interface WGLElementData {
-    vertices: number[],
-    indices: number[]
-}
->>>>>>> 4373a919
 
 class Spacecraft {
 
@@ -253,21 +244,6 @@
         }
 
         return this._components.splice(ind, 1)[0];
-    }
-
-    /** temporary implementation */
-    get elements(): WGLElementData {
-        let elements: WGLElementData = {
-            vertices: [],
-            indices: []
-        };
-        for(let i = 0; i < this._components.length; ++i) {
-            let compEl: WGLElementData = this.getComponent(i).elements;
-            elements.vertices = elements.vertices.concat(compEl.vertices);
-            elements.indices = elements.indices.concat(compEl.indices);
-        }
-
-        return elements;
     }
 
     /** get the max thrust at standard temp & pressure */
