--- conflicted
+++ resolved
@@ -53,21 +53,11 @@
  * will likely be needed to trigger related changes when their private values
  * are modified (thrust-to-weight ratio in the GUI, for example).
  */
-<<<<<<< HEAD
-import Vector from './kinematics/Vector.js';
-import {WGLElementData} from './OrbitView.js';
-=======
 import {getTrueAnomAt, KeplerianElements} from './sim.js';
 import {Vector} from './kinematics/geometry/Vector.js';
+import {WGLElementData} from './OrbitView.js';
 import {TWO_PI} from './constants.js';
 
-/** this interface assumes that vertices are grouped into triplets to
- * compose triangles */
-interface WGLElementData {
-    vertices: number[],
-    elements: number[]
-}
->>>>>>> b3f6298f
 
 class Spacecraft {
 
@@ -127,8 +117,8 @@
     constructor(name: string = 'noname') {
         this._name = name;
         this.addComponent(new Cylinder(6, 2));
-        console.log('cylinder elements: %o', this.getComponent().elements);
-        console.log('removed component: %o', this.removeComponent(0));
+        // console.log('cylinder elements: %o', this.getComponent().elements);
+        // console.log('removed component: %o', this.removeComponent(0));
     }
 
     get name(): string {
@@ -228,6 +218,21 @@
         }
 
         return this._components.splice(ind, 1)[0];
+    }
+
+    /** temporary implementation */
+    get elements(): WGLElementData {
+        let elements: WGLElementData = {
+            vertices: [],
+            indices: []
+        };
+        for(let i = 0; i < this._components.length; ++i) {
+            let compEl: WGLElementData = this.getComponent(i).elements;
+            elements.vertices = elements.vertices.concat(compEl.vertices);
+            elements.indices = elements.indices.concat(compEl.indices);
+        }
+
+        return elements;
     }
 
     /** get the max thrust at standard temp & pressure */
@@ -557,66 +562,104 @@
      * in total the returned object will contain (2+4+2)*n+2 Vector instances
      * where n is the number of edges: n = 360 / inc
      */
-<<<<<<< HEAD
-    getCylinderElements(r: number, h: number, edges: number = 12): WGLElementData {
-
-        //  get a list of vertices
-        let vertices: CylinderVertices = this.getDistinctCylinderVertices(r, h, edges);
-=======
     get elements(): WGLElementData {
 
         //  get a list of vertices
         let vertices: Vector[] = this.vectorArray;
->>>>>>> b3f6298f
-
 
         /*
             make a copy of each vertex for every non-coplanar face which shares
             that vertex
          */
-
-        //  use original vertices for the top & bottom surfaces/elements
-        //  make copies of each vertex for the side elements
-        //  pair vertices in alternating top/bottom order
-        let sideVerts: Vector[] = [];
-        for(let i = 0; i < edges; ++i) {
-
-            sideVerts.push(
-                ...Vector.copy([
-                    vertices.top.prmtr[i],
-                    vertices.bottom.prmtr[edges - i - 1]
-                ])
-            );
-        }
-
-        //  add final vertices/elements to each array
-        //  so that, e.g., top & bottom surfaces draw one final element
-        //  connecting back to the first element
-        vertices.top.prmtr.push(Vector.copy(vertices.top.prmtr[0]));
-        vertices.bottom.prmtr.push(Vector.copy(vertices.bottom.prmtr[0]));
-        sideVerts.push(...Vector.copy([sideVerts[0], sideVerts[1]]));
+        //  pull out the bottom & top centers (no need to duplicate those
+        //  as all the faces that share either one are coplanar)
+        //  they will be placed in the final vertex array in the same positions
+        let centers: Vector[] = vertices.splice(0, 2);
+
+        //  separate vertices by surface so copies can be made as necessary
+        //  note the order - bottom, side, top - must be consistent throughout
+        //  this method
+        let botVerts: Vector[] = [];
+        let sideVerts: Vector[] = [];let topVerts: Vector[] = [];
+
+        //  loop around the perimeter (note i+=2)
+        //  add copies of each vertex to the appropriate vertex arrays
+        //  make sure that vertex references wrap back around to the start of
+        //  of the vertices array in the final iteration
+        //  revisit - maybe should rethink calculating i2 & i3 on every
+        //      iteration (for performance reasons)
+        //      ...but then again it saves arithmetic ops in push() calls...
+        let i2: number, i3: number;
+        for(let i = 0; i < vertices.length; i += 2) {
+
+            //  for index-out-of-bounds safeguard
+            i2 = i + 2;
+            i3 = i + 3;
+
+            //  should only be true in the final iteration b/c i incremented
+            //  by 2
+            if(i3 >= vertices.length) {
+                //  i + 2 => 0 & i + 3 => 1
+                i2 = 0; //  (i+2)%vertices.length = 0
+                i3 = 1; //  (i+3)%vertices.length = 1
+            }
+
+            //  make all copies for the side at once
+            //  pass the originals to top & bottom (no need for more copies)
+            botVerts.push(vertices[i + 1], vertices[i3]);
+            sideVerts.push(...Vector.copy([vertices[i], vertices[i + 1],
+                vertices[i2], vertices[i3]]));
+            topVerts.push(vertices[i], vertices[i2]);
+        }
+
+        //  copies of all vertices have now been partitioned into either the
+        //  bottom, side, or top array
 
         //  concat the resulting arrays into a final vertex array
-        let finalVerts: Vector[] = [
-            vertices.top.cntr,
-            ...vertices.top.prmtr,
-            vertices.bottom.cntr,
-            ...vertices.bottom.prmtr,
-            ...sideVerts
-        ];
+        let finalVerts: Vector[] = centers.concat(botVerts)
+                                          .concat(sideVerts)
+                                          .concat(topVerts);
 
 
         /*
-            create an index array for the element array buffer
+            record triplets of indices that group vertices into (triangular)
+            elements
         */
-
-        //  all vertices are arranged in proper order when they are generated
-        //  (including copies), so the element vertex indices will be the same
-        //  as the respective vertex indices in the vertex array
-        //  the underscore (_) prefix on the _el parameter instructs the TS
-        //  compiler to ignore what would otherwise be an 'unused parameter'
-        //  error
-        let indices: number[] = finalVerts.map((_el, ind) => ind);
+        //  indices of bottom & top center vertices
+        const c0: number = 0;   //  bottom
+        const c1: number = 1;   //  top
+
+        //  indices of vertices grouped by element for bottom, side, and top
+        //  surfaces
+        let bottom: [number, number, number][] = [];
+        let sides: [number, number, number][] = [];
+        let top: [number, number, number][] = [];
+
+        //  make sure that vertex references wrap back around to the start of
+        //  of the vertices array in the final iteration
+        for(let i = 2; i < finalVerts.length; i += 2) {
+
+            //  for index-out-of-bounds safeguard
+            i2 = i + 2;
+            i3 = i + 3;
+
+            //  should only be true in the final iteration b/c i incremented
+            //  by 2
+            if(i3 >= finalVerts.length) {
+                //  i + 2 => 0 & i + 3 => 1
+                i2 = 0; //  (i+2)%vertices.length = 0
+                i3 = 1; //  (i+3)%vertices.length = 1
+            }
+
+            //  add vector indices in groups of three
+            //  one triangular elements on bottom surface
+            //  two triangular elements on side surface
+            //  one triangular elements on top surface
+            //  node adjacent side elements drawn in same "direction" (cw)
+            bottom.push([c0, i, i2]);
+            sides.push([i, i + 1, i2], [i2, i + 1, i3]);
+            top.push([c1, i + 1, i3]);
+        }
 
         //  REVISIT: FOR DEVELOPMENT THIS METHOD GROUPS VECTORS AND INDICES INTO
         //      NESTED ARRAYS AND FLATTENS THE FINAL ARRAYS BEFORE RETURNING
@@ -625,107 +668,10 @@
         //      ARRAYS INCREMENTALLY
         return {
             vertices: finalVerts.map(v => v.valueOf()).flat(),
-            indices: indices
+            indices: bottom.concat(sides).concat(top).flat()
         };
     }
-<<<<<<< HEAD
-
-    /** get an array of coordinates of all *distinct* vertices */
-    getDistinctVertices(): CylinderVertices {
-        return this.getDistinctCylinderVertices(this.radius, this.height);
-    }
-
-    /**
-     * get an array of *distinct* vertices for a cylinder of given radius,
-     * height, and number of edges around the perimeter
-     *
-     * center of bottom face will be positioned at (x, y, z) = (0, 0, 0)
-     *
-     * many of these vertices will need to be duplicated before passing to WebGL
-     * (vertices will be assigned normals based on which face they belong to, so
-     * non-coplanar faces cannot share a vertex)
-     *
-     * the bottom perimeter array is presented in reverse order, i.e. its
-     * vertices are wound clockwise as viewed from above - when the camera is
-     * facing the top of the cylinder the bottom surface will be culled, but
-     * when the camera is rotated to face the bottom of the cylinder the model
-     * space is effectively rotated as well so the bottom will then be wound
-     * counterclockwise and the top will be clockwise.
-     * this ordering also conveniently arranges the vertices in order for
-     * populating buffer arrays to be used by drawElements().
-     * the following diagram illustrates vertex indices (positions in the array)
-     * of successive vertices around the perimeter of the cylinder (as viewed
-     * from the side):
-     *
-     *       z
-     *       |
-     *       |
-     *       1--2--3--4
-     *       | /| /| /|
-     *       |/ |/ |/ |
-     *   0 --9--8--7--6--- theta
-     *       |
-     *       0
-     *
-     *   *not shown are vertices 0 & 5, the top & bottom centers, respectively
-     *
-     * returned array will contain 2*edges+2 Vector instances
-     */
-    getDistinctCylinderVertices(r: number, h: number, edges: number = 12): CylinderVertices {
-
-        //  if either of the following is true it was probably by mistake...
-        if(r === 0) {
-            console.debug('spacecraft %o being drawn with 0 radius', this);
-        }
-        if(h === 0) {
-            console.debug('spacecraft %o being drawn with 0 height', this);
-        }
-
-        let top: Vector[] = [];
-        let bottom: Vector[] = [];
-
-        //  calculate coordinates of remaining vertices
-        const TWO_PI = 2 * Math.PI;
-        const inc = TWO_PI / edges;    // incremental angle in radians
-        let x: number, y: number;
-        for(let theta = 0; theta < TWO_PI; theta += inc) {
-
-            x = r * Math.cos(theta);
-            y = r * Math.sin(theta);
-
-            top.push(new Vector(x, y, h));
-            bottom.push(new Vector(x, y, 0));
-        }
-
-        //  reverse the bottom so elements will be wound ccw
-        bottom.reverse();
-
-        //  include center vertices in returned data
-        return {
-            top: {
-                cntr: new Vector(0, 0, h),
-                prmtr: top
-            },
-            bottom: {
-                cntr: new Vector(0, 0, 0),
-                prmtr: bottom
-            }
-        };
-    }
-=======
->>>>>>> b3f6298f
 }
 
 
-interface CylinderVertices {
-    top: DiscVertices,
-    bottom: DiscVertices
-}
-
-interface DiscVertices {
-    cntr: Vector,
-    prmtr: Vector[]
-}
-
-
-export {Spacecraft, WGLElementData};+export {Spacecraft};