/** Orbit - spaceflight simulator
 *
 * Hunter Gayden
 * Final project
 * CIS 228 001 15A SP20
 * Submitted April 27, 2020
 *
 */
/**
 * Project summary
 * This project is intended to be equal parts game, simulation, and educational
 * tool. It will render simple spacecraft orbiting an Earth-like planet in 3D
 * graphics and allow automated or manual control of the craft. In operating the
 * spacecraft, players will hopefully gain a deeper appreciation for and
 * understanding of the complexity and adventurism of space exploration. It is
 * motivated by other similar, very well produced games; a keen interest in
 * simulations, especially physics-based sims; and a modest background in
 * aeronautics and astronautics.
 */
/**
 * Project goals
 * This project is written in TypeScript and heavily based on object-oriented
 * programming principles. It is designed specifically with the following
 * goals (in order of priority):
 *
 *   1. Realistic physics based on widely-accepted principles of orbital
 *      mechanics[1]
 *   2. Allowing the player to evaluate and manipulate any/all of the physical
 *      parameters affecting the simulation
 *   3. Representation of all phases of orbital spaceflight
 *        a. launch
 *        b. orbital maneuvers
 *          i. rendezvous & docking
 *        c. reentry
 *   4. (Reasonably) realistic 3D graphics
 *
 * Notably missing from this list is compatibility across browser vendors &
 * versions, as well as across platforms (i.e. phone vs. tablet vs pc). The
 * academic purpose of this project tends to favor richness of the feature
 * set over breadth of compatibility, and the very limited deployment target
 * mostly eliminates concern for the latter anyway.
 *
 * [1] https://en.wikipedia.org/wiki/Orbital_mechanics
 */
/**
<<<<<<< HEAD
 * Development schedule
=======
 * The simulator will feature a graphic display based on the HTML5 <canvas>
 * element, with GUI components implementing using HTML DOM elements and real-
 * time 3D rendering performed using WebGL (possibly with the help of a
 * library like three.js or similar).
 *
 * Offscreen canvas elements will be utilized to relieve the burden of
 * rendering shapes that do not change/move from one frame to the next (assuming
 * this strategy is compatible with the WebGL API).
 */
/**
>>>>>>> dcc43039
 * Development will begin with the underlying physics models. Geometric and
 * kinematic concepts will be formalized and implemented first. Kinetics will be
 * built on top of those, followed by more domain-specific topics
 * (atmospheric modeling, inter-planetary dynamics). During this phase, a simple
 * console interface (analogous to a CLI) will be implemented, likely as a
 * static API on the game's class object, for testing these abstract models.
 *
 * Periodically during model implementation, critical input parameters will be
 * identified for manipulation in the GUI, which will be generally comprise the
 * second major stage of development. This may be the most time-consuming
 * phase and involve exhaustive testing and iteration, owing to the tedious
 * natures of HTML and CSS. If the Vue framework has been covered as a course
 * topic with enough time left before the project due date, that may be
 * incorporated into the GUI.
 *
 * Finally will come "hallway" testing, debugging and implementation tweaks
 * abound. This won't so much be a separate phase of the development process but
 * rather will proceed simultaneously with the other two stages.
 */
/**
 * Simulation structure
 *
 *  two loops
 *    - sim (main) loop runs continuously **in service worker**
 *      - used to update "global" sim state (reference frames, planets,
 *        spacecraft, etc.)
 *    - anim loop runs on browser's animation schedule
 *      - renders scene using webgl
 */
/**
 * Graphics summary
 * The simulator will feature a graphic display based on the HTML5 <canvas>
 * element, with GUI components implementing using HTML DOM elements and real-
 * time 3D rendering performed using WebGL.
 */
/**
 * Caching calculated properties/values
 * In some of the model classes I've included a means of caching property values
 * for expedited access, namely in classes with numeric properties that are
 * used to render the simulation and may change over time. The strategy used
 * aims to minimize CPU overhead by performing calculations only when necessary.
 *
 * Some of the first and best examples are the Point and Vector classes, which
 * both represent axial components in two- or three-dimensional space and
 * automatically convert between Cartesian and polar/spherical coordinates.
 * If these classes were implemented based on one system or the other, they
 * would have to explicitly calculate component values in the other system every
 * time they were needed.
 *
 * Instead, these classes calculate component values only once and cache the
 * results for as long as they are valid so they are available next time they
 * they're needed. If one component is changed, the other two components in the
 * same coordinate system are unaffected and their values, if already cached,
 * remain valid. In contrast, all three components in the other coordinate
 * system are affected, so the implementation automatically invalidates those
 * three components and will calculate their new values when/if they are needed.
 *
 * This procedure optimizes the time spent computing such values, particularly
 * in situations where, for example, a Point's location may be manipulated in
 * terms of its spherical coordinates repeatedly over a short period of time,
 * only to have its Cartesian coordinates accessed some time after the series of
 * operations is finished. That Point instance performs nearly as well as if
 * it were implemented based exclusively on the spherical coordinate system
 * during the series of rapid access and modification, but also has a native
 * means of converting its position in terms of a different coordinate system
 * whose values will be cached in the same way after the first time they are
 * calculated).
 */
/**
 * Geometric calculations in 3 dimensions
 *
 * In 3D geometry, certain transformations (e.g. translations) cannot be
 * concisely represented but instead require calculations involving multiple
 * steps. These computations can be performed more efficiently with the use of
 * homogeneous coordinates[1], which are very commonly used in computer graphics
 * for that reason.
 *
 * Of note, the projective geometry that defines homogeneous coordinates also
 * unifies (or "homogenizes") the the intuitively distinct definitions of points
 * and lines so that, for example, the equation of a line passing through two
 * points can be derived by matrix multiplication of the homogeneous coordinates
 * of those two points. This property of projective geometry is referred to as
 * point-line duality[2].
 *
 * The main application of homogeneous coordinates in computer graphics is the
 * implementation of affine transformations[3]. This category of transformations
 * includes the simpler linear transformations[4] (which by themselves can be
 * defined in terms of matrix multiplication without the addition of an extra
 * dimension), in addition to translation, an essential operation in 3D
 * simulations. Because linear translations are a subset of affine
 * transformations, they can also be defined by matrix multiplication when the
 * additional dimension is present.
 *
 * Accommodations are made in geospatial classes for performing calculations in
 * homogeneous coordinates, though these calculations are not yet implemented
 * (at time of writing).
 *
 * [1] https://en.wikipedia.org/wiki/Homogeneous_coordinates
 * [2] https://en.wikipedia.org/wiki/Duality_(projective_geometry)
 * [3] https://en.wikipedia.org/wiki/Transformation_matrix#Affine_transformations
 * [4] https://en.wikipedia.org/wiki/Linear_map
 */
/**
 * TODO - check for reasonable length of Vector component strings
 *
 * NASA - analysis of propellant tank masses
 * - includes tables of dry/propellant/engine masses for dozens of rockets
 * - https://www.nasa.gov/pdf/382034main_018%20-%2020090706.05.Analysis_of_Propellant_Tank_Masses.pdf
 *
 * sciencelearn.org - calculating rocket acceleration
 * - parameters of Space Shuttle launch profile: @t=0 a=5.25m/s2, @t=124s
 *   H=45km v=1380m/s, @t=~480 H=300km v=28000km/h
 * - https://www.sciencelearn.org.nz/resources/397-calculating-rocket-acceleration
 *
 * Wikipedia - Falcon 9 Full Thrust
 * - lots of data on the Falcon 9 Blocks 1 - 5
 * - https://en.wikipedia.org/wiki/Falcon_9_Full_Thrust
 */

<<<<<<< HEAD
import CoordinateSystem from './kinematics/CoordinateSystem.js';
import OrbitGame from './OrbitGame.js';
import Spacecraft from './Spacecraft.js';

let ecliptic = new CoordinateSystem('ecliptic');
console.log(ecliptic.parent.toString());

let game = new OrbitGame();
let craftCount: number = game.addCraft(new Spacecraft('Explorer 1'));
console.log(`${craftCount} spacecraft`);
let explorer1: Spacecraft = game.getCraft(0);
console.log(explorer1);
console.log(explorer1 === game.removeCraft(0));
game.addCraft(explorer1);
console.log(game.removeCraft(explorer1));
=======
import OrbitGame from './OrbitGame.js';
// @ts-ignore

//@ts-ignore
let game = new OrbitGame();
console.log(`game initialization result: ${game.init()}`);
>>>>>>> dcc43039
<|MERGE_RESOLUTION|>--- conflicted
+++ resolved
@@ -43,20 +43,7 @@
  * [1] https://en.wikipedia.org/wiki/Orbital_mechanics
  */
 /**
-<<<<<<< HEAD
  * Development schedule
-=======
- * The simulator will feature a graphic display based on the HTML5 <canvas>
- * element, with GUI components implementing using HTML DOM elements and real-
- * time 3D rendering performed using WebGL (possibly with the help of a
- * library like three.js or similar).
- *
- * Offscreen canvas elements will be utilized to relieve the burden of
- * rendering shapes that do not change/move from one frame to the next (assuming
- * this strategy is compatible with the WebGL API).
- */
-/**
->>>>>>> dcc43039
  * Development will begin with the underlying physics models. Geometric and
  * kinematic concepts will be formalized and implemented first. Kinetics will be
  * built on top of those, followed by more domain-specific topics
@@ -89,8 +76,13 @@
 /**
  * Graphics summary
  * The simulator will feature a graphic display based on the HTML5 <canvas>
- * element, with GUI components implementing using HTML DOM elements and real-
- * time 3D rendering performed using WebGL.
+ * element, with GUI components implemented using HTML DOM elements and real-
+ * time 3D rendering performed using WebGL (possibly with the help of a
+ * library like three.js or similar).
+ *
+ * Offscreen canvas elements will be utilized to relieve the burden of
+ * rendering shapes that do not change/move from one frame to the next (assuming
+ * this strategy is compatible with the WebGL API).
  */
 /**
  * Caching calculated properties/values
@@ -176,7 +168,6 @@
  * - https://en.wikipedia.org/wiki/Falcon_9_Full_Thrust
  */
 
-<<<<<<< HEAD
 import CoordinateSystem from './kinematics/CoordinateSystem.js';
 import OrbitGame from './OrbitGame.js';
 import Spacecraft from './Spacecraft.js';
@@ -185,6 +176,8 @@
 console.log(ecliptic.parent.toString());
 
 let game = new OrbitGame();
+console.log(`game initialization result: ${game.init()}`);
+
 let craftCount: number = game.addCraft(new Spacecraft('Explorer 1'));
 console.log(`${craftCount} spacecraft`);
 let explorer1: Spacecraft = game.getCraft(0);
@@ -192,11 +185,3 @@
 console.log(explorer1 === game.removeCraft(0));
 game.addCraft(explorer1);
 console.log(game.removeCraft(explorer1));
-=======
-import OrbitGame from './OrbitGame.js';
-// @ts-ignore
-
-//@ts-ignore
-let game = new OrbitGame();
-console.log(`game initialization result: ${game.init()}`);
->>>>>>> dcc43039
